--- conflicted
+++ resolved
@@ -138,15 +138,9 @@
      * @return The prefix with the bit at position 'bit' swapped
      * @throw out_of_range Throw out of range if bit does not exist
      */
-<<<<<<< HEAD
     void swapContentBit(size_t bit) {
         swapBit(content_, bit);
     }
-=======
-    Prefix swapBit(size_t bit) const {
-        if ( bit >= content_.size() * 8 )
-            throw std::out_of_range("bit larger than prefix size.");
->>>>>>> c8266334
 
     void swapFlagBit(size_t bit) {
         swapBit(flags_, bit);
@@ -246,7 +240,6 @@
     static constexpr const char* INDEX_PREFIX = "index.pht.";
 
 public:
-
 
     /* This is the maximum number of entries per node. This parameter is
      * critical and influences the traffic a lot during a lookup operation.
@@ -412,14 +405,8 @@
             p.updateFlags();
             all_prefix.push_back(p);
 
-<<<<<<< HEAD
             std::cerr << p.toString() << std::endl;
         }
-=======
-        auto bit_loc = p.size_ + 1;
-        for ( auto i = p.content_.size(); i < keySpec_.begin()->second + 1; i++ )
-            p.content_.push_back(0);
->>>>>>> c8266334
 
         return zcurve(all_prefix);
     };
